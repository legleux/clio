//------------------------------------------------------------------------------
/*
    This file is part of rippled: https://github.com/ripple/rippled
    Copyright (c) 2020 Ripple Labs Inc.

    Permission to use, copy, modify, and/or distribute this software for any
    purpose  with  or without fee is hereby granted, provided that the above
    copyright notice and this permission notice appear in all copies.

    THE  SOFTWARE IS PROVIDED "AS IS" AND THE AUTHOR DISCLAIMS ALL WARRANTIES
    WITH  REGARD  TO  THIS  SOFTWARE  INCLUDING  ALL  IMPLIED  WARRANTIES  OF
    MERCHANTABILITY  AND  FITNESS. IN NO EVENT SHALL THE AUTHOR BE LIABLE FOR
    ANY  SPECIAL ,  DIRECT, INDIRECT, OR CONSEQUENTIAL DAMAGES OR ANY DAMAGES
    WHATSOEVER  RESULTING  FROM  LOSS  OF USE, DATA OR PROFITS, WHETHER IN AN
    ACTION  OF  CONTRACT, NEGLIGENCE OR OTHER TORTIOUS ACTION, ARISING OUT OF
    OR IN CONNECTION WITH THE USE OR PERFORMANCE OF THIS SOFTWARE.
*/
//==============================================================================

#ifndef RIPPLE_APP_REPORTING_CASSANDRABACKEND_H_INCLUDED
#define RIPPLE_APP_REPORTING_CASSANDRABACKEND_H_INCLUDED

#include <ripple/basics/base_uint.h>
#include <boost/asio.hpp>
#include <boost/filesystem.hpp>
#include <boost/json.hpp>
#include <boost/log/trivial.hpp>
#include <atomic>
#include <backend/BackendInterface.h>
#include <backend/DBHelpers.h>
#include <cassandra.h>
#include <cstddef>
#include <iostream>
#include <memory>
#include <mutex>

namespace Backend {

class CassandraPreparedStatement
{
private:
    CassPrepared const* prepared_ = nullptr;

public:
    CassPrepared const*
    get() const
    {
        return prepared_;
    }

    bool
    prepareStatement(std::stringstream const& query, CassSession* session)
    {
        return prepareStatement(query.str().c_str(), session);
    }

    bool
    prepareStatement(std::string const& query, CassSession* session)
    {
        return prepareStatement(query.c_str(), session);
    }

    bool
    prepareStatement(char const* query, CassSession* session)
    {
        if (!query)
            throw std::runtime_error("prepareStatement: null query");
        if (!session)
            throw std::runtime_error("prepareStatement: null sesssion");
        CassFuture* prepareFuture = cass_session_prepare(session, query);
        /* Wait for the statement to prepare and get the result */
        CassError rc = cass_future_error_code(prepareFuture);
        if (rc == CASS_OK)
        {
            prepared_ = cass_future_get_prepared(prepareFuture);
        }
        else
        {
            std::stringstream ss;
            ss << "nodestore: Error preparing statement : " << rc << ", "
               << cass_error_desc(rc) << ". query : " << query;
            BOOST_LOG_TRIVIAL(error) << ss.str();
        }
        cass_future_free(prepareFuture);
        return rc == CASS_OK;
    }

    ~CassandraPreparedStatement()
    {
        BOOST_LOG_TRIVIAL(trace) << __func__;
        if (prepared_)
        {
            cass_prepared_free(prepared_);
            prepared_ = nullptr;
        }
    }
};

class CassandraStatement
{
    CassStatement* statement_ = nullptr;
    size_t curBindingIndex_ = 0;

public:
    CassandraStatement(CassandraPreparedStatement const& prepared)
    {
        statement_ = cass_prepared_bind(prepared.get());
        cass_statement_set_consistency(statement_, CASS_CONSISTENCY_QUORUM);
    }

    CassandraStatement(CassandraStatement&& other)
    {
        statement_ = other.statement_;
        other.statement_ = nullptr;
        curBindingIndex_ = other.curBindingIndex_;
        other.curBindingIndex_ = 0;
    }
    CassandraStatement(CassandraStatement const& other) = delete;

    CassStatement*
    get() const
    {
        return statement_;
    }

    void
    bindBoolean(bool val)
    {
        if (!statement_)
            throw std::runtime_error(
                "CassandraStatement::bindBoolean - statement_ is null");
        CassError rc = cass_statement_bind_bool(
            statement_, 1, static_cast<cass_bool_t>(val));
        if (rc != CASS_OK)
        {
            std::stringstream ss;
            ss << "Error binding boolean to statement: " << rc << ", "
               << cass_error_desc(rc);
            BOOST_LOG_TRIVIAL(error) << __func__ << " : " << ss.str();
            throw std::runtime_error(ss.str());
        }
        curBindingIndex_++;
    }

    void
    bindBytes(const char* data, uint32_t size)
    {
        bindBytes((unsigned char*)data, size);
    }

    void
    bindBytes(ripple::uint256 const& data)
    {
        bindBytes(data.data(), data.size());
    }
    void
    bindBytes(std::vector<unsigned char> const& data)
    {
        bindBytes(data.data(), data.size());
    }
    void
    bindBytes(ripple::AccountID const& data)
    {
        bindBytes(data.data(), data.size());
    }

    void
    bindBytes(std::string const& data)
    {
        bindBytes(data.data(), data.size());
    }

    void
    bindBytes(void const* key, uint32_t size)
    {
        bindBytes(static_cast<const unsigned char*>(key), size);
    }

    void
    bindBytes(const unsigned char* data, uint32_t size)
    {
        if (!statement_)
            throw std::runtime_error(
                "CassandraStatement::bindBytes - statement_ is null");
        CassError rc = cass_statement_bind_bytes(
            statement_,
            curBindingIndex_,
            static_cast<cass_byte_t const*>(data),
            size);
        if (rc != CASS_OK)
        {
            std::stringstream ss;
            ss << "Error binding bytes to statement: " << rc << ", "
               << cass_error_desc(rc);
            BOOST_LOG_TRIVIAL(error) << __func__ << " : " << ss.str();
            throw std::runtime_error(ss.str());
        }
        curBindingIndex_++;
    }

    void
    bindUInt(uint32_t value)
    {
        if (!statement_)
            throw std::runtime_error(
                "CassandraStatement::bindUInt - statement_ is null");
        BOOST_LOG_TRIVIAL(trace)
            << std::to_string(curBindingIndex_) << " " << std::to_string(value);
        CassError rc =
            cass_statement_bind_int32(statement_, curBindingIndex_, value);
        if (rc != CASS_OK)
        {
            std::stringstream ss;
            ss << "Error binding uint to statement: " << rc << ", "
               << cass_error_desc(rc);
            BOOST_LOG_TRIVIAL(error) << __func__ << " : " << ss.str();
            throw std::runtime_error(ss.str());
        }
        curBindingIndex_++;
    }

    void
    bindInt(uint32_t value)
    {
        bindInt((int64_t)value);
    }

    void
    bindInt(int64_t value)
    {
        if (!statement_)
            throw std::runtime_error(
                "CassandraStatement::bindInt - statement_ is null");
        CassError rc =
            cass_statement_bind_int64(statement_, curBindingIndex_, value);
        if (rc != CASS_OK)
        {
            std::stringstream ss;
            ss << "Error binding int to statement: " << rc << ", "
               << cass_error_desc(rc);
            BOOST_LOG_TRIVIAL(error) << __func__ << " : " << ss.str();
            throw std::runtime_error(ss.str());
        }
        curBindingIndex_++;
    }

    void
    bindIntTuple(uint32_t first, uint32_t second)
    {
        CassTuple* tuple = cass_tuple_new(2);
        CassError rc = cass_tuple_set_int64(tuple, 0, first);
        if (rc != CASS_OK)
        {
            std::stringstream ss;
            ss << "Error binding int to tuple: " << rc << ", "
               << cass_error_desc(rc);
            BOOST_LOG_TRIVIAL(error) << __func__ << " : " << ss.str();
            throw std::runtime_error(ss.str());
        }
        rc = cass_tuple_set_int64(tuple, 1, second);
        if (rc != CASS_OK)
        {
            std::stringstream ss;
            ss << "Error binding int to tuple: " << rc << ", "
               << cass_error_desc(rc);
            BOOST_LOG_TRIVIAL(error) << __func__ << " : " << ss.str();
            throw std::runtime_error(ss.str());
        }
        rc = cass_statement_bind_tuple(statement_, curBindingIndex_, tuple);
        if (rc != CASS_OK)
        {
            std::stringstream ss;
            ss << "Error binding tuple to statement: " << rc << ", "
               << cass_error_desc(rc);
            BOOST_LOG_TRIVIAL(error) << __func__ << " : " << ss.str();
            throw std::runtime_error(ss.str());
        }
        cass_tuple_free(tuple);
        curBindingIndex_++;
    }

    ~CassandraStatement()
    {
        if (statement_)
            cass_statement_free(statement_);
    }
};

class CassandraResult
{
    CassResult const* result_ = nullptr;
    CassRow const* row_ = nullptr;
    CassIterator* iter_ = nullptr;
    size_t curGetIndex_ = 0;

public:
    CassandraResult() : result_(nullptr), row_(nullptr), iter_(nullptr)
    {
    }

    CassandraResult&
    operator=(CassandraResult&& other)
    {
        result_ = other.result_;
        row_ = other.row_;
        iter_ = other.iter_;
        curGetIndex_ = other.curGetIndex_;
        other.result_ = nullptr;
        other.row_ = nullptr;
        other.iter_ = nullptr;
        other.curGetIndex_ = 0;
        return *this;
    }

    CassandraResult(CassandraResult const& other) = delete;
    CassandraResult&
    operator=(CassandraResult const& other) = delete;

    CassandraResult(CassResult const* result) : result_(result)
    {
        if (!result_)
            throw std::runtime_error("CassandraResult - result is null");
        iter_ = cass_iterator_from_result(result_);
        if (cass_iterator_next(iter_))
        {
            row_ = cass_iterator_get_row(iter_);
        }
    }

    bool
    isOk()
    {
        return result_ != nullptr;
    }

    bool
    hasResult()
    {
        return row_ != nullptr;
    }

    bool
    operator!()
    {
        return !hasResult();
    }

    size_t
    numRows()
    {
        return cass_result_row_count(result_);
    }

    bool
    nextRow()
    {
        curGetIndex_ = 0;
        if (cass_iterator_next(iter_))
        {
            row_ = cass_iterator_get_row(iter_);
            return true;
        }
        row_ = nullptr;
        return false;
    }

    std::vector<unsigned char>
    getBytes()
    {
        if (!row_)
            throw std::runtime_error("CassandraResult::getBytes - no result");
        cass_byte_t const* buf;
        std::size_t bufSize;
        CassError rc = cass_value_get_bytes(
            cass_row_get_column(row_, curGetIndex_), &buf, &bufSize);
        if (rc != CASS_OK)
        {
            std::stringstream msg;
            msg << "CassandraResult::getBytes - error getting value: " << rc
                << ", " << cass_error_desc(rc);
            BOOST_LOG_TRIVIAL(error) << msg.str();
            throw std::runtime_error(msg.str());
        }
        curGetIndex_++;
        return {buf, buf + bufSize};
    }
    /*
    uint32_t
    getNumBytes()
    {
        if (!row_)
            throw std::runtime_error("CassandraResult::getBytes - no result");
        cass_byte_t const* buf;
        std::size_t bufSize;
        CassError rc = cass_value_get_bytes(
            cass_row_get_column(row_, curGetIndex_), &buf, &bufSize);
        if (rc != CASS_OK)
        {
            std::stringstream msg;
            msg << "CassandraResult::getBytes - error getting value: " << rc
                << ", " << cass_error_desc(rc);
            BOOST_LOG_TRIVIAL(error) << msg.str();
            throw std::runtime_error(msg.str());
        }
        return bufSize;
    }*/

    ripple::uint256
    getUInt256()
    {
        if (!row_)
            throw std::runtime_error("CassandraResult::uint256 - no result");
        cass_byte_t const* buf;
        std::size_t bufSize;
        CassError rc = cass_value_get_bytes(
            cass_row_get_column(row_, curGetIndex_), &buf, &bufSize);
        if (rc != CASS_OK)
        {
            std::stringstream msg;
            msg << "CassandraResult::getuint256 - error getting value: " << rc
                << ", " << cass_error_desc(rc);
            BOOST_LOG_TRIVIAL(error) << msg.str();
            throw std::runtime_error(msg.str());
        }
        curGetIndex_++;
        return ripple::uint256::fromVoid(buf);
    }

    int64_t
    getInt64()
    {
        if (!row_)
            throw std::runtime_error("CassandraResult::getInt64 - no result");
        cass_int64_t val;
        CassError rc =
            cass_value_get_int64(cass_row_get_column(row_, curGetIndex_), &val);
        if (rc != CASS_OK)
        {
            std::stringstream msg;
            msg << "CassandraResult::getInt64 - error getting value: " << rc
                << ", " << cass_error_desc(rc);
            BOOST_LOG_TRIVIAL(error) << msg.str();
            throw std::runtime_error(msg.str());
        }
        ++curGetIndex_;
        return val;
    }

    uint32_t
    getUInt32()
    {
        return (uint32_t)getInt64();
    }

    std::pair<int64_t, int64_t>
    getInt64Tuple()
    {
        if (!row_)
            throw std::runtime_error(
                "CassandraResult::getInt64Tuple - no result");
        CassValue const* tuple = cass_row_get_column(row_, curGetIndex_);
        CassIterator* tupleIter = cass_iterator_from_tuple(tuple);
        if (!cass_iterator_next(tupleIter))
            throw std::runtime_error(
                "CassandraResult::getInt64Tuple - failed to iterate tuple");
        CassValue const* value = cass_iterator_get_value(tupleIter);
        int64_t first;
        cass_value_get_int64(value, &first);
        if (!cass_iterator_next(tupleIter))
            throw std::runtime_error(
                "CassandraResult::getInt64Tuple - failed to iterate tuple");
        value = cass_iterator_get_value(tupleIter);
        int64_t second;
        cass_value_get_int64(value, &second);
        ++curGetIndex_;
        return {first, second};
    }

    std::pair<Blob, Blob>
    getBytesTuple()
    {
        cass_byte_t const* buf;
        std::size_t bufSize;

        if (!row_)
            throw std::runtime_error(
                "CassandraResult::getBytesTuple - no result");
        CassValue const* tuple = cass_row_get_column(row_, curGetIndex_);
        CassIterator* tupleIter = cass_iterator_from_tuple(tuple);
        if (!cass_iterator_next(tupleIter))
            throw std::runtime_error(
                "CassandraResult::getBytesTuple - failed to iterate tuple");
        CassValue const* value = cass_iterator_get_value(tupleIter);
        cass_value_get_bytes(value, &buf, &bufSize);
        Blob first{buf, buf + bufSize};

        if (!cass_iterator_next(tupleIter))
            throw std::runtime_error(
                "CassandraResult::getBytesTuple - failed to iterate tuple");
        value = cass_iterator_get_value(tupleIter);
        cass_value_get_bytes(value, &buf, &bufSize);
        Blob second{buf, buf + bufSize};
        ++curGetIndex_;
        return {first, second};
    }

    ~CassandraResult()
    {
        if (result_ != nullptr)
            cass_result_free(result_);
        if (iter_ != nullptr)
            cass_iterator_free(iter_);
    }
};
inline bool
isTimeout(CassError rc)
{
    if (rc == CASS_ERROR_LIB_NO_HOSTS_AVAILABLE or
        rc == CASS_ERROR_LIB_REQUEST_TIMED_OUT or
        rc == CASS_ERROR_SERVER_UNAVAILABLE or
        rc == CASS_ERROR_SERVER_OVERLOADED or
        rc == CASS_ERROR_SERVER_READ_TIMEOUT)
        return true;
    return false;
}
<<<<<<< HEAD
template <class T, class F>
class CassandraAsyncResult
{
    T& requestParams_;
    CassandraResult result_;
    bool timedOut_ = false;
    bool retryOnTimeout_ = false;

public:
    CassandraAsyncResult(
        T& requestParams,
        CassFuture* fut,
        F retry,
        bool retryOnTimeout = false)
        : requestParams_(requestParams), retryOnTimeout_(retryOnTimeout)
    {
        CassError rc = cass_future_error_code(fut);
        if (rc != CASS_OK)
        {
            // TODO - should we ever be retrying requests? These are reads,
            // and they usually only fail when the db is under heavy load. Seems
            // best to just return an error to the client and have the client
            // try again
            if (isTimeout(rc))
                timedOut_ = true;
            if (!timedOut_ || retryOnTimeout_)
                retry(requestParams_);
        }
        else
        {
            result_ = std::move(CassandraResult(cass_future_get_result(fut)));
        }
    }

    ~CassandraAsyncResult()
    {
        if (result_.isOk() or timedOut_)
        {
            BOOST_LOG_TRIVIAL(trace) << "finished a request";
            size_t batchSize = requestParams_.batchSize;

            std::unique_lock lk(requestParams_.mtx);
            if (++(requestParams_.numFinished) == batchSize)
                requestParams_.cv.notify_all();
        }
    }

    CassandraResult&
    getResult()
    {
        return result_;
    }

    bool
    timedOut()
    {
        return timedOut_;
    }
};
=======
>>>>>>> 649ecf4e

class CassandraBackend : public BackendInterface
{
private:
    // convenience function for one-off queries. For normal reads and writes,
    // use the prepared statements insert_ and select_
    CassStatement*
    makeStatement(char const* query, std::size_t params)
    {
        CassStatement* ret = cass_statement_new(query, params);
        CassError rc =
            cass_statement_set_consistency(ret, CASS_CONSISTENCY_QUORUM);
        if (rc != CASS_OK)
        {
            std::stringstream ss;
            ss << "nodestore: Error setting query consistency: " << query
               << ", result: " << rc << ", " << cass_error_desc(rc);
            throw std::runtime_error(ss.str());
        }
        return ret;
    }

    std::atomic<bool> open_{false};

    // mutex used for open() and close()
    std::mutex mutex_;

    std::unique_ptr<CassSession, void (*)(CassSession*)> session_{
        nullptr,
        [](CassSession* session) {
            // Try to disconnect gracefully.
            CassFuture* fut = cass_session_close(session);
            cass_future_wait(fut);
            cass_future_free(fut);
            cass_session_free(session);
        }};

    // Database statements cached server side. Using these is more efficient
    // than making a new statement
    CassandraPreparedStatement insertObject_;
    CassandraPreparedStatement insertTransaction_;
    CassandraPreparedStatement insertLedgerTransaction_;
    CassandraPreparedStatement selectTransaction_;
    CassandraPreparedStatement selectAllTransactionHashesInLedger_;
    CassandraPreparedStatement selectObject_;
    CassandraPreparedStatement selectLedgerPageKeys_;
    CassandraPreparedStatement selectLedgerPage_;
    CassandraPreparedStatement upperBound2_;
    CassandraPreparedStatement getToken_;
    CassandraPreparedStatement insertKey_;
    CassandraPreparedStatement selectKeys_;
    CassandraPreparedStatement insertAccountTx_;
    CassandraPreparedStatement selectAccountTx_;
    CassandraPreparedStatement insertLedgerHeader_;
    CassandraPreparedStatement insertLedgerHash_;
    CassandraPreparedStatement updateLedgerRange_;
    CassandraPreparedStatement deleteLedgerRange_;
    CassandraPreparedStatement updateLedgerHeader_;
    CassandraPreparedStatement selectLedgerBySeq_;
    CassandraPreparedStatement selectLedgerByHash_;
    CassandraPreparedStatement selectLatestLedger_;
    CassandraPreparedStatement selectLedgerRange_;

    // io_context used for exponential backoff for write retries
    mutable boost::asio::io_context ioContext_;
    std::optional<boost::asio::io_context::work> work_;
    std::thread ioThread_;

    // maximum number of concurrent in flight requests. New requests will wait
    // for earlier requests to finish if this limit is exceeded
    uint32_t maxRequestsOutstanding = 10000;
    // we keep this small because the indexer runs in the background, and we
    // don't want the database to be swamped when the indexer is running
    uint32_t indexerMaxRequestsOutstanding = 10;
    mutable std::atomic_uint32_t numRequestsOutstanding_ = 0;

    // mutex and condition_variable to limit the number of concurrent in flight
    // requests
    mutable std::mutex throttleMutex_;
    mutable std::condition_variable throttleCv_;

    // writes are asynchronous. This mutex and condition_variable is used to
    // wait for all writes to finish
    mutable std::mutex syncMutex_;
    mutable std::condition_variable syncCv_;

    boost::json::object config_;

    mutable uint32_t ledgerSequence_ = 0;
    mutable bool isFirstLedger_ = false;

public:
    CassandraBackend(boost::json::object const& config)
        : BackendInterface(config), config_(config)
    {
    }

    ~CassandraBackend() override
    {
        if (open_)
            close();
    }

    bool
    isOpen()
    {
        return open_;
    }

    // Setup all of the necessary components for talking to the database.
    // Create the table if it doesn't exist already
    // @param createIfMissing ignored
    void
    open(bool readOnly) override;

    // Close the connection to the database
    void
    close() override
    {
        {
            std::lock_guard<std::mutex> lock(mutex_);
            work_.reset();
            ioThread_.join();
        }
        open_ = false;
    }

    std::pair<
        std::vector<TransactionAndMetadata>,
        std::optional<AccountTransactionsCursor>>
    fetchAccountTransactions(
        ripple::AccountID const& account,
        std::uint32_t limit,
        std::optional<AccountTransactionsCursor> const& cursor) const override;
    std::pair<
        std::vector<TransactionAndMetadata>,
        std::optional<AccountTransactionsCursor>>
    doFetchAccountTransactions(
        ripple::AccountID const& account,
        std::uint32_t limit,
        std::optional<AccountTransactionsCursor> const& cursor) const;

    bool
    doFinishWrites() const override
    {
        // wait for all other writes to finish
        sync();
        // write range
        if (isFirstLedger_)
        {
            CassandraStatement statement{updateLedgerRange_};
            statement.bindInt(ledgerSequence_);
            statement.bindBoolean(false);
            statement.bindInt(ledgerSequence_);
            executeSyncWrite(statement);
        }
        CassandraStatement statement{updateLedgerRange_};
        statement.bindInt(ledgerSequence_);
        statement.bindBoolean(true);
        statement.bindInt(ledgerSequence_ - 1);
        if (!executeSyncUpdate(statement))
        {
            BOOST_LOG_TRIVIAL(warning)
                << __func__ << " Update failed for ledger "
                << std::to_string(ledgerSequence_) << ". Returning";
            return false;
        }
        BOOST_LOG_TRIVIAL(debug) << __func__ << " Committed ledger "
                                 << std::to_string(ledgerSequence_);
        return true;
    }
    void
    writeLedger(
        ripple::LedgerInfo const& ledgerInfo,
        std::string&& header,
        bool isFirst = false) const override;

    std::optional<uint32_t>
    fetchLatestLedgerSequence() const override
    {
        BOOST_LOG_TRIVIAL(trace) << __func__;
        CassandraStatement statement{selectLatestLedger_};
        CassandraResult result = executeSyncRead(statement);
        if (!result.hasResult())
        {
            BOOST_LOG_TRIVIAL(error)
                << "CassandraBackend::fetchLatestLedgerSequence - no rows";
            return {};
        }
        return result.getUInt32();
    }

    std::optional<ripple::LedgerInfo>
    fetchLedgerBySequence(uint32_t sequence) const override
    {
        BOOST_LOG_TRIVIAL(trace) << __func__;
        CassandraStatement statement{selectLedgerBySeq_};
        statement.bindInt(sequence);
        CassandraResult result = executeSyncRead(statement);

        if (!result)
        {
            BOOST_LOG_TRIVIAL(error) << __func__ << " - no rows";
            return {};
        }
        std::vector<unsigned char> header = result.getBytes();
        return deserializeHeader(ripple::makeSlice(header));
    }

    std::optional<ripple::LedgerInfo>
    fetchLedgerByHash(ripple::uint256 const& hash) const override
    {
        CassandraStatement statement{selectLedgerByHash_};

        statement.bindBytes(hash);

        CassandraResult result = executeSyncRead(statement);
        if (!result.hasResult())
        {
            BOOST_LOG_TRIVIAL(debug) << __func__ << " - no rows returned";
            return {};
        }

        std::uint32_t sequence = result.getInt64();

        return fetchLedgerBySequence(sequence);
    }

    std::optional<LedgerRange>
    fetchLedgerRange() const override;

    std::vector<TransactionAndMetadata>
    fetchAllTransactionsInLedger(uint32_t ledgerSequence) const override;

    std::vector<ripple::uint256>
    fetchAllTransactionHashesInLedger(uint32_t ledgerSequence) const override;

    // Synchronously fetch the object with key key and store the result in
    // pno
    // @param key the key of the object
    // @param pno object in which to store the result
    // @return result status of query
    std::optional<Blob>
    fetchLedgerObject(ripple::uint256 const& key, uint32_t sequence)
        const override
    {
        BOOST_LOG_TRIVIAL(trace) << "Fetching from cassandra";
        CassandraStatement statement{selectObject_};
        statement.bindBytes(key);
        statement.bindInt(sequence);
        CassandraResult result = executeSyncRead(statement);
        if (!result)
        {
            BOOST_LOG_TRIVIAL(debug) << __func__ << " - no rows";
            return {};
        }
        return result.getBytes();
    }

    std::optional<int64_t>
    getToken(void const* key) const
    {
        BOOST_LOG_TRIVIAL(trace) << "Fetching from cassandra";
        CassandraStatement statement{getToken_};
        statement.bindBytes(key, 32);
        CassandraResult result = executeSyncRead(statement);
        if (!result)
        {
            BOOST_LOG_TRIVIAL(error) << __func__ << " - no rows";
            return {};
        }
        int64_t token = result.getInt64();
        if (token == INT64_MAX)
            return {};
        else
            return token + 1;
    }

    std::optional<TransactionAndMetadata>
    fetchTransaction(ripple::uint256 const& hash) const override
    {
        BOOST_LOG_TRIVIAL(trace) << __func__;
        CassandraStatement statement{selectTransaction_};
        statement.bindBytes(hash);
        CassandraResult result = executeSyncRead(statement);
        if (!result)
        {
            BOOST_LOG_TRIVIAL(error) << __func__ << " - no rows";
            return {};
        }
        return {{result.getBytes(), result.getBytes(), result.getUInt32()}};
    }
    LedgerPage
    doFetchLedgerPage(
        std::optional<ripple::uint256> const& cursor,
        std::uint32_t ledgerSequence,
        std::uint32_t limit) const override;

    bool
    writeKeys(
        std::unordered_set<ripple::uint256> const& keys,
        KeyIndex const& index,
        bool isAsync = false) const override;

<<<<<<< HEAD
    bool
    canFetchBatch()
    {
        return true;
    }

    struct ReadCallbackData
    {
        CassandraBackend const& backend;
        ripple::uint256 const& hash;
        TransactionAndMetadata& result;
        std::mutex& mtx;
        std::condition_variable& cv;

        std::atomic_uint32_t& numFinished;
        size_t batchSize;

        ReadCallbackData(
            CassandraBackend const& backend,
            ripple::uint256 const& hash,
            TransactionAndMetadata& result,
            std::mutex& mtx,
            std::condition_variable& cv,
            std::atomic_uint32_t& numFinished,
            size_t batchSize)
            : backend(backend)
            , hash(hash)
            , result(result)
            , mtx(mtx)
            , cv(cv)
            , numFinished(numFinished)
            , batchSize(batchSize)
        {
        }

        ReadCallbackData(ReadCallbackData const& other) = default;
    };

    std::vector<TransactionAndMetadata>
    fetchTransactions(std::vector<ripple::uint256> const& hashes) const override
    {
        std::size_t const numHashes = hashes.size();
        BOOST_LOG_TRIVIAL(debug)
            << "Fetching " << numHashes << " transactions from Cassandra";
        std::atomic_uint32_t numFinished = 0;
        std::condition_variable cv;
        std::mutex mtx;
        std::vector<TransactionAndMetadata> results{numHashes};
        std::vector<std::shared_ptr<ReadCallbackData>> cbs;
        cbs.reserve(numHashes);
        for (std::size_t i = 0; i < hashes.size(); ++i)
        {
            cbs.push_back(std::make_shared<ReadCallbackData>(
                *this, hashes[i], results[i], mtx, cv, numFinished, numHashes));
            read(*cbs[i]);
        }
        assert(results.size() == cbs.size());

        std::unique_lock<std::mutex> lck(mtx);
        cv.wait(lck, [&numFinished, &numHashes]() {
            return numFinished == numHashes;
        });
        for (auto const& res : results)
        {
            if (res.transaction.size() == 1 && res.transaction[0] == 0)
                throw DatabaseTimeout();
        }

        BOOST_LOG_TRIVIAL(debug)
            << "Fetched " << numHashes << " transactions from Cassandra";
        return results;
    }

    void
    read(ReadCallbackData& data) const
    {
        CassandraStatement statement{selectTransaction_};
        statement.bindBytes(data.hash);
        executeAsyncRead(statement, flatMapReadCallback, data);
    }

    struct ReadObjectCallbackData
    {
        CassandraBackend const& backend;
        ripple::uint256 const& key;
        uint32_t sequence;
        Blob& result;
        std::mutex& mtx;
        std::condition_variable& cv;

        std::atomic_uint32_t& numFinished;
        size_t batchSize;

        ReadObjectCallbackData(
            CassandraBackend const& backend,
            ripple::uint256 const& key,
            uint32_t sequence,
            Blob& result,
            std::mutex& mtx,
            std::condition_variable& cv,
            std::atomic_uint32_t& numFinished,
            size_t batchSize)
            : backend(backend)
            , key(key)
            , sequence(sequence)
            , result(result)
            , mtx(mtx)
            , cv(cv)
            , numFinished(numFinished)
            , batchSize(batchSize)
        {
        }

        ReadObjectCallbackData(ReadObjectCallbackData const& other) = default;
    };

    void
    readObject(ReadObjectCallbackData& data) const
    {
        CassandraStatement statement{selectObject_};
        statement.bindBytes(data.key);
        statement.bindInt(data.sequence);
=======
    std::vector<TransactionAndMetadata>
    fetchTransactions(
        std::vector<ripple::uint256> const& hashes) const override;
>>>>>>> 649ecf4e

    std::vector<Blob>
    fetchLedgerObjects(
        std::vector<ripple::uint256> const& keys,
        uint32_t sequence) const override;

    void
    doWriteLedgerObject(
        std::string&& key,
        uint32_t seq,
        std::string&& blob,
        bool isCreated,
        bool isDeleted,
        std::optional<ripple::uint256>&& book) const override;

    void
    writeAccountTransactions(
        std::vector<AccountTransactionsData>&& data) const override;

    void
    writeTransaction(
        std::string&& hash,
        uint32_t seq,
        std::string&& transaction,
        std::string&& metadata) const override;

    void
    startWrites() const override
    {
    }

    void
    sync() const
    {
        std::unique_lock<std::mutex> lck(syncMutex_);

        syncCv_.wait(lck, [this]() { return finishedAllRequests(); });
    }
    bool
    doOnlineDelete(uint32_t numLedgersToKeep) const override;

    boost::asio::io_context&
    getIOContext() const
    {
        return ioContext_;
    }

    inline void
    incremementOutstandingRequestCount() const
    {
        {
            std::unique_lock<std::mutex> lck(throttleMutex_);
            if (!canAddRequest())
            {
                BOOST_LOG_TRIVIAL(trace)
                    << __func__ << " : "
                    << "Max outstanding requests reached. "
                    << "Waiting for other requests to finish";
                throttleCv_.wait(lck, [this]() { return canAddRequest(); });
            }
        }
        ++numRequestsOutstanding_;
    }

    inline void
    decrementOutstandingRequestCount() const
    {
        // sanity check
        if (numRequestsOutstanding_ == 0)
        {
            assert(false);
            throw std::runtime_error("decrementing num outstanding below 0");
        }
        size_t cur = (--numRequestsOutstanding_);
        {
            // mutex lock required to prevent race condition around spurious
            // wakeup
            std::lock_guard lck(throttleMutex_);
            throttleCv_.notify_one();
        }
        if (cur == 0)
        {
            // mutex lock required to prevent race condition around spurious
            // wakeup
            std::lock_guard lck(syncMutex_);
            syncCv_.notify_one();
        }
    }

    inline bool
    canAddRequest() const
    {
        return numRequestsOutstanding_ < maxRequestsOutstanding;
    }
    inline bool
    finishedAllRequests() const
    {
        return numRequestsOutstanding_ == 0;
    }

    void
    finishAsyncWrite() const
    {
        decrementOutstandingRequestCount();
    }

    template <class T, class S>
    void
    executeAsyncHelper(
        CassandraStatement const& statement,
        T callback,
        S& callbackData) const
    {
        BOOST_LOG_TRIVIAL(debug) << "Executing";

        BOOST_LOG_TRIVIAL(debug) << "address = " << &callbackData;
        CassFuture* fut = cass_session_execute(session_.get(), statement.get());

        cass_future_set_callback(
            fut, callback, static_cast<void*>(&callbackData));
        cass_future_free(fut);
        BOOST_LOG_TRIVIAL(debug) << "Submitted callback";
    }
    template <class T, class S>
    void
    executeAsyncWrite(
        CassandraStatement const& statement,
        T callback,
        S& callbackData,
        bool isRetry) const
    {
        if (!isRetry)
            incremementOutstandingRequestCount();
        executeAsyncHelper(statement, callback, callbackData);
    }
    template <class T, class S>
    void
    executeAsyncRead(
        CassandraStatement const& statement,
        T callback,
        S& callbackData) const
    {
        executeAsyncHelper(statement, callback, callbackData);
    }
    void
    executeSyncWrite(CassandraStatement const& statement) const
    {
        CassFuture* fut;
        CassError rc;
        do
        {
            fut = cass_session_execute(session_.get(), statement.get());
            rc = cass_future_error_code(fut);
            if (rc != CASS_OK)
            {
                std::stringstream ss;
                ss << "Cassandra sync write error";
                ss << ", retrying";
                ss << ": " << cass_error_desc(rc);
                BOOST_LOG_TRIVIAL(warning) << ss.str();
                std::this_thread::sleep_for(std::chrono::milliseconds(5));
            }
        } while (rc != CASS_OK);
        cass_future_free(fut);
    }

    bool
    executeSyncUpdate(CassandraStatement const& statement) const
    {
        bool timedOut = false;
        CassFuture* fut;
        CassError rc;
        do
        {
            fut = cass_session_execute(session_.get(), statement.get());
            rc = cass_future_error_code(fut);
            if (rc != CASS_OK)
            {
                timedOut = true;
                std::stringstream ss;
                ss << "Cassandra sync update error";
                ss << ", retrying";
                ss << ": " << cass_error_desc(rc);
                BOOST_LOG_TRIVIAL(warning) << ss.str();
                std::this_thread::sleep_for(std::chrono::milliseconds(5));
            }
        } while (rc != CASS_OK);
        CassResult const* res = cass_future_get_result(fut);
        cass_future_free(fut);

        CassRow const* row = cass_result_first_row(res);
        if (!row)
        {
            BOOST_LOG_TRIVIAL(error) << "executeSyncUpdate - no rows";
            cass_result_free(res);
            return false;
        }
        cass_bool_t success;
        rc = cass_value_get_bool(cass_row_get_column(row, 0), &success);
        if (rc != CASS_OK)
        {
            cass_result_free(res);
            BOOST_LOG_TRIVIAL(error)
                << "executeSyncUpdate - error getting result " << rc << ", "
                << cass_error_desc(rc);
            return false;
        }
        cass_result_free(res);
        if (success != cass_true && timedOut)
        {
            BOOST_LOG_TRIVIAL(warning)
                << __func__ << " Update failed, but timedOut is true";
        }
        // if there was a timeout, the update may have succeeded in the
        // background. We can't differentiate between an async success and
        // another writer, so we just return true here
        return success == cass_true || timedOut;
    }

    CassandraResult
    executeSyncRead(CassandraStatement const& statement) const
    {
        CassFuture* fut;
        CassError rc;
        do
        {
            fut = cass_session_execute(session_.get(), statement.get());
            rc = cass_future_error_code(fut);
            if (rc != CASS_OK)
            {
                std::stringstream ss;
                ss << "Cassandra executeSyncRead error";
                ss << ", retrying";
                ss << ": " << cass_error_desc(rc);
                BOOST_LOG_TRIVIAL(warning) << ss.str();
            }
            if (isTimeout(rc))
            {
                cass_future_free(fut);
                throw DatabaseTimeout();
            }

            if (rc == CASS_ERROR_SERVER_INVALID_QUERY)
            {
                throw std::runtime_error("invalid query");
            }
        } while (rc != CASS_OK);

        CassResult const* res = cass_future_get_result(fut);
        cass_future_free(fut);
        return {res};
    }
};

}  // namespace Backend
#endif<|MERGE_RESOLUTION|>--- conflicted
+++ resolved
@@ -523,68 +523,6 @@
         return true;
     return false;
 }
-<<<<<<< HEAD
-template <class T, class F>
-class CassandraAsyncResult
-{
-    T& requestParams_;
-    CassandraResult result_;
-    bool timedOut_ = false;
-    bool retryOnTimeout_ = false;
-
-public:
-    CassandraAsyncResult(
-        T& requestParams,
-        CassFuture* fut,
-        F retry,
-        bool retryOnTimeout = false)
-        : requestParams_(requestParams), retryOnTimeout_(retryOnTimeout)
-    {
-        CassError rc = cass_future_error_code(fut);
-        if (rc != CASS_OK)
-        {
-            // TODO - should we ever be retrying requests? These are reads,
-            // and they usually only fail when the db is under heavy load. Seems
-            // best to just return an error to the client and have the client
-            // try again
-            if (isTimeout(rc))
-                timedOut_ = true;
-            if (!timedOut_ || retryOnTimeout_)
-                retry(requestParams_);
-        }
-        else
-        {
-            result_ = std::move(CassandraResult(cass_future_get_result(fut)));
-        }
-    }
-
-    ~CassandraAsyncResult()
-    {
-        if (result_.isOk() or timedOut_)
-        {
-            BOOST_LOG_TRIVIAL(trace) << "finished a request";
-            size_t batchSize = requestParams_.batchSize;
-
-            std::unique_lock lk(requestParams_.mtx);
-            if (++(requestParams_.numFinished) == batchSize)
-                requestParams_.cv.notify_all();
-        }
-    }
-
-    CassandraResult&
-    getResult()
-    {
-        return result_;
-    }
-
-    bool
-    timedOut()
-    {
-        return timedOut_;
-    }
-};
-=======
->>>>>>> 649ecf4e
 
 class CassandraBackend : public BackendInterface
 {
@@ -814,7 +752,7 @@
     }
 
     std::optional<LedgerRange>
-    fetchLedgerRange() const override;
+    hardFetchLedgerRange() const override;
 
     std::vector<TransactionAndMetadata>
     fetchAllTransactionsInLedger(uint32_t ledgerSequence) const override;
@@ -822,11 +760,8 @@
     std::vector<ripple::uint256>
     fetchAllTransactionHashesInLedger(uint32_t ledgerSequence) const override;
 
-    // Synchronously fetch the object with key key and store the result in
-    // pno
-    // @param key the key of the object
-    // @param pno object in which to store the result
-    // @return result status of query
+    // Synchronously fetch the object with key key, as of ledger with sequence
+    // sequence
     std::optional<Blob>
     fetchLedgerObject(ripple::uint256 const& key, uint32_t sequence)
         const override
@@ -841,7 +776,10 @@
             BOOST_LOG_TRIVIAL(debug) << __func__ << " - no rows";
             return {};
         }
-        return result.getBytes();
+        auto res = result.getBytes();
+        if (res.size())
+            return res;
+        return {};
     }
 
     std::optional<int64_t>
@@ -889,134 +827,9 @@
         KeyIndex const& index,
         bool isAsync = false) const override;
 
-<<<<<<< HEAD
-    bool
-    canFetchBatch()
-    {
-        return true;
-    }
-
-    struct ReadCallbackData
-    {
-        CassandraBackend const& backend;
-        ripple::uint256 const& hash;
-        TransactionAndMetadata& result;
-        std::mutex& mtx;
-        std::condition_variable& cv;
-
-        std::atomic_uint32_t& numFinished;
-        size_t batchSize;
-
-        ReadCallbackData(
-            CassandraBackend const& backend,
-            ripple::uint256 const& hash,
-            TransactionAndMetadata& result,
-            std::mutex& mtx,
-            std::condition_variable& cv,
-            std::atomic_uint32_t& numFinished,
-            size_t batchSize)
-            : backend(backend)
-            , hash(hash)
-            , result(result)
-            , mtx(mtx)
-            , cv(cv)
-            , numFinished(numFinished)
-            , batchSize(batchSize)
-        {
-        }
-
-        ReadCallbackData(ReadCallbackData const& other) = default;
-    };
-
-    std::vector<TransactionAndMetadata>
-    fetchTransactions(std::vector<ripple::uint256> const& hashes) const override
-    {
-        std::size_t const numHashes = hashes.size();
-        BOOST_LOG_TRIVIAL(debug)
-            << "Fetching " << numHashes << " transactions from Cassandra";
-        std::atomic_uint32_t numFinished = 0;
-        std::condition_variable cv;
-        std::mutex mtx;
-        std::vector<TransactionAndMetadata> results{numHashes};
-        std::vector<std::shared_ptr<ReadCallbackData>> cbs;
-        cbs.reserve(numHashes);
-        for (std::size_t i = 0; i < hashes.size(); ++i)
-        {
-            cbs.push_back(std::make_shared<ReadCallbackData>(
-                *this, hashes[i], results[i], mtx, cv, numFinished, numHashes));
-            read(*cbs[i]);
-        }
-        assert(results.size() == cbs.size());
-
-        std::unique_lock<std::mutex> lck(mtx);
-        cv.wait(lck, [&numFinished, &numHashes]() {
-            return numFinished == numHashes;
-        });
-        for (auto const& res : results)
-        {
-            if (res.transaction.size() == 1 && res.transaction[0] == 0)
-                throw DatabaseTimeout();
-        }
-
-        BOOST_LOG_TRIVIAL(debug)
-            << "Fetched " << numHashes << " transactions from Cassandra";
-        return results;
-    }
-
-    void
-    read(ReadCallbackData& data) const
-    {
-        CassandraStatement statement{selectTransaction_};
-        statement.bindBytes(data.hash);
-        executeAsyncRead(statement, flatMapReadCallback, data);
-    }
-
-    struct ReadObjectCallbackData
-    {
-        CassandraBackend const& backend;
-        ripple::uint256 const& key;
-        uint32_t sequence;
-        Blob& result;
-        std::mutex& mtx;
-        std::condition_variable& cv;
-
-        std::atomic_uint32_t& numFinished;
-        size_t batchSize;
-
-        ReadObjectCallbackData(
-            CassandraBackend const& backend,
-            ripple::uint256 const& key,
-            uint32_t sequence,
-            Blob& result,
-            std::mutex& mtx,
-            std::condition_variable& cv,
-            std::atomic_uint32_t& numFinished,
-            size_t batchSize)
-            : backend(backend)
-            , key(key)
-            , sequence(sequence)
-            , result(result)
-            , mtx(mtx)
-            , cv(cv)
-            , numFinished(numFinished)
-            , batchSize(batchSize)
-        {
-        }
-
-        ReadObjectCallbackData(ReadObjectCallbackData const& other) = default;
-    };
-
-    void
-    readObject(ReadObjectCallbackData& data) const
-    {
-        CassandraStatement statement{selectObject_};
-        statement.bindBytes(data.key);
-        statement.bindInt(data.sequence);
-=======
     std::vector<TransactionAndMetadata>
     fetchTransactions(
         std::vector<ripple::uint256> const& hashes) const override;
->>>>>>> 649ecf4e
 
     std::vector<Blob>
     fetchLedgerObjects(
@@ -1130,15 +943,11 @@
         T callback,
         S& callbackData) const
     {
-        BOOST_LOG_TRIVIAL(debug) << "Executing";
-
-        BOOST_LOG_TRIVIAL(debug) << "address = " << &callbackData;
         CassFuture* fut = cass_session_execute(session_.get(), statement.get());
 
         cass_future_set_callback(
             fut, callback, static_cast<void*>(&callbackData));
         cass_future_free(fut);
-        BOOST_LOG_TRIVIAL(debug) << "Submitted callback";
     }
     template <class T, class S>
     void
